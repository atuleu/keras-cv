# Copyright 2022 The KerasCV Authors
#
# Licensed under the Apache License, Version 2.0 (the "License");
# you may not use this file except in compliance with the License.
# You may obtain a copy of the License at
#
#     https://www.apache.org/licenses/LICENSE-2.0
#
# Unless required by applicable law or agreed to in writing, software
# distributed under the License is distributed on an "AS IS" BASIS,
# WITHOUT WARRANTIES OR CONDITIONS OF ANY KIND, either express or implied.
# See the License for the specific language governing permissions and
# limitations under the License.

import tensorflow as tf

from keras_cv.utils import preprocessing

# In order to support both unbatched and batched inputs, the horizontal
# and verticle axis is reverse indexed
H_AXIS = -3
W_AXIS = -2

IMAGES = "images"
LABELS = "labels"
TARGETS = "targets"
BOUNDING_BOXES = "bounding_boxes"
KEYPOINTS = "keypoints"


@tf.keras.utils.register_keras_serializable(package="keras_cv")
class BaseImageAugmentationLayer(tf.keras.__internal__.layers.BaseRandomLayer):
    """Abstract base layer for image augmentaion.

    This layer contains base functionalities for preprocessing layers which
    augment image related data, eg. image and in future, label and bounding
    boxes.  The subclasses could avoid making certain mistakes and reduce code
    duplications.

    This layer requires you to implement one method: `augment_image()`, which
    augments one single image during the training. There are a few additional
    methods that you can implement for added functionality on the layer:

    `augment_label()`, which handles label augmentation if the layer supports
    that.

    `augment_bounding_boxes()`, which handles the bounding box augmentation, if
    the layer supports that.

    `get_random_transformation()`, which should produce a random transformation
    setting. The tranformation object, which could be any type, will be passed
    to `augment_image`, `augment_label` and `augment_bounding_boxes`, to
    coodinate the randomness behavior, eg, in the RandomFlip layer, the image
    and bounding_boxes should be changed in the same way.

    The `call()` method support two formats of inputs:
    1. Single image tensor with 3D (HWC) or 4D (NHWC) format.
    2. A dict of tensors with stable keys. The supported keys are:
      `"images"`, `"labels"` and `"bounding_boxes"` at the moment. We might add
      more keys in future when we support more types of augmentation.

    The output of the `call()` will be in two formats, which will be the same
    structure as the inputs.

    The `call()` will handle the logic detecting the training/inference mode,
    unpack the inputs, forward to the correct function, and pack the output back
    to the same structure as the inputs.

    By default the `call()` method leverages the `tf.vectorized_map()` function.
    Auto-vectorization can be disabled by setting `self.auto_vectorize = False`
    in your `__init__()` method.  When disabled, `call()` instead relies
    on `tf.map_fn()`. For example:

    ```python
    class SubclassLayer(keras_cv.BaseImageAugmentationLayer):
      def __init__(self):
        super().__init__()
        self.auto_vectorize = False
    ```

    Example:

    ```python
    class RandomContrast(keras_cv.BaseImageAugmentationLayer):

      def __init__(self, factor=(0.5, 1.5), **kwargs):
        super().__init__(**kwargs)
        self._factor = factor

      def augment_image(self, image, transformation):
        random_factor = tf.random.uniform([], self._factor[0], self._factor[1])
        mean = tf.math.reduced_mean(inputs, axis=-1, keep_dim=True)
        return (inputs - mean) * random_factor + mean
    ```

    Note that since the randomness is also a common functionnality, this layer
    also includes a tf.keras.backend.RandomGenerator, which can be used to
    produce the random numbers.  The random number generator is stored in the
    `self._random_generator` attribute.
    """

    def __init__(self, seed=None, **kwargs):
        super().__init__(seed=seed, **kwargs)

    @property
    def auto_vectorize(self):
        """Control whether automatic vectorization occurs.

        By default the `call()` method leverages the `tf.vectorized_map()`
        function.  Auto-vectorization can be disabled by setting
        `self.auto_vectorize = False` in your `__init__()` method.  When
        disabled, `call()` instead relies on `tf.map_fn()`. For example:

        ```python
        class SubclassLayer(BaseImageAugmentationLayer):
          def __init__(self):
            super().__init__()
            self.auto_vectorize = False
        ```
        """
        return getattr(self, "_auto_vectorize", True)

    @auto_vectorize.setter
    def auto_vectorize(self, auto_vectorize):
        self._auto_vectorize = auto_vectorize

    @property
    def _map_fn(self):
        if self.auto_vectorize:
            return tf.vectorized_map
        else:
            return tf.map_fn

    def augment_image(self, image, transformation, **kwargs):
        """Augment a single image during training.

        Args:
          image: 3D image input tensor to the layer. Forwarded from
            `layer.call()`.
          transformation: The transformation object produced by
            `get_random_transformation`. Used to coordinate the randomness
            between image, label and bounding box.

        Returns:
          output 3D tensor, which will be forward to `layer.call()`.
        """
        raise NotImplementedError()

    def augment_label(self, label, transformation, **kwargs):
        """Augment a single label during training.

        Args:
          label: 1D label to the layer. Forwarded from `layer.call()`.
          transformation: The transformation object produced by
            `get_random_transformation`. Used to coordinate the randomness
            between image, label and bounding box.

        Returns:
          output 1D tensor, which will be forward to `layer.call()`.
        """
        raise NotImplementedError()

    def augment_target(self, target, transformation, **kwargs):
        """Augment a single target during training.

        Args:
          target: 1D label to the layer. Forwarded from `layer.call()`.
          transformation: The transformation object produced by
            `get_random_transformation`. Used to coordinate the randomness
            between image, label and bounding box.

        Returns:
          output 1D tensor, which will be forward to `layer.call()`.
        """
        return self.augment_label(target, transformation)

    def augment_bounding_boxes(self, bounding_boxes, transformation, **kwargs):
        """Augment bounding boxes for one image during training.

        Args:
          image: 3D image input tensor to the layer. Forwarded from
            `layer.call()`.
          bounding_boxes: 2D bounding boxes to the layer. Forwarded from
            `call()`.
          transformation: The transformation object produced by
            `get_random_transformation`. Used to coordinate the randomness
            between image, label and bounding box.

        Returns:
          output 2D tensor, which will be forward to `layer.call()`.
        """
        raise NotImplementedError()

    def augment_keypoints(self, keypoints, transformation, **kwargs):
        """Augment keypoints for one image during training.

        Args:
          keypoints: 2D keypoints input tensor to the layer. Forwarded from
            `layer.call()`.
          transformation: The transformation object produced by
            `get_random_transformation`. Used to coordinate the randomness
            between image, label and bounding box.

        Returns:
          output 2D tensor, which will be forward to `layer.call()`.
        """
        raise NotImplementedError()

    def get_random_transformation(
        self, image=None, label=None, bounding_boxes=None, keypoints=None
    ):
        """Produce random transformation config for one single input.

        This is used to produce same randomness between
        image/label/bounding_box.

        Args:
          image: 3D image tensor from inputs.
          label: optional 1D label tensor from inputs.
          bounding_box: optional 2D bounding boxes tensor from inputs.

        Returns:
          Any type of object, which will be forwarded to `augment_image`,
          `augment_label` and `augment_bounding_box` as the `transformation`
          parameter.
        """
        return None

    def call(self, inputs, training=True):
        inputs = self._ensure_inputs_are_compute_dtype(inputs)
        if training:
            inputs, is_dict, use_targets = self._format_inputs(inputs)
            images = inputs[IMAGES]
            if images.shape.rank == 3:
                return self._format_output(self._augment(inputs), is_dict, use_targets)
            elif images.shape.rank == 4:
                return self._format_output(
                    self._batch_augment(inputs), is_dict, use_targets
                )
            else:
                raise ValueError(
                    "Image augmentation layers are expecting inputs to be "
                    "rank 3 (HWC) or 4D (NHWC) tensors. Got shape: "
                    f"{images.shape}"
                )
        else:
            return inputs

    def _augment(self, inputs):
        image = inputs.get(IMAGES, None)
        label = inputs.get(LABELS, None)
        bounding_boxes = inputs.get(BOUNDING_BOXES, None)
        keypoints = inputs.get(KEYPOINTS, None)
        transformation = self.get_random_transformation(
            image=image, label=label, bounding_boxes=bounding_boxes, keypoints=keypoints
        )
        image = self.augment_image(
            image,
            transformation=transformation,
            bounding_boxes=bounding_boxes,
            label=label,
        )
        result = {IMAGES: image}
        if label is not None:
            label = self.augment_target(
                label,
                transformation=transformation,
                bounding_boxes=bounding_boxes,
                image=image,
            )
            result[LABELS] = label
        if bounding_boxes is not None:
            bounding_boxes = self.augment_bounding_boxes(
                bounding_boxes,
                transformation=transformation,
                label=label,
                image=image,
            )
            result[BOUNDING_BOXES] = bounding_boxes
<<<<<<< HEAD
        if keypoints is not None:
            keypoints = self.augment_keypoints(
                keypoints,
                transformation=transformation,
                label=label,
                bounding_boxes=bounding_boxes,
                image=image,
            )
            result[KEYPOINTS] = keypoints

=======

        # preserve any additional inputs unmodified by this layer.
        for key in inputs.keys() - result.keys():
            result[key] = inputs[key]
>>>>>>> 2c737040
        return result

    def _batch_augment(self, inputs):
        return self._map_fn(self._augment, inputs)

    def _format_inputs(self, inputs):
        if tf.is_tensor(inputs):
            # single image input tensor
            return {IMAGES: inputs}, False, False
        elif isinstance(inputs, dict) and TARGETS in inputs:
            # TODO(scottzhu): Check if it only contains the valid keys
            inputs[LABELS] = inputs[TARGETS]
            del inputs[TARGETS]
            return inputs, True, True
        elif isinstance(inputs, dict):
            return inputs, True, False
        else:
            raise ValueError(
                f"Expect the inputs to be image tensor or dict. Got {inputs}"
            )

    def _format_output(self, output, is_dict, use_targets):
        if not is_dict:
            return output[IMAGES]
        elif use_targets:
            output[TARGETS] = output[LABELS]
            del output[LABELS]
            return output
        else:
            return output

    def _ensure_inputs_are_compute_dtype(self, inputs):
        if isinstance(inputs, dict):
            inputs[IMAGES] = preprocessing.ensure_tensor(
                inputs[IMAGES],
                self.compute_dtype,
            )
        else:
            inputs = preprocessing.ensure_tensor(
                inputs,
                self.compute_dtype,
            )
        return inputs<|MERGE_RESOLUTION|>--- conflicted
+++ resolved
@@ -277,7 +277,6 @@
                 image=image,
             )
             result[BOUNDING_BOXES] = bounding_boxes
-<<<<<<< HEAD
         if keypoints is not None:
             keypoints = self.augment_keypoints(
                 keypoints,
@@ -288,12 +287,9 @@
             )
             result[KEYPOINTS] = keypoints
 
-=======
-
         # preserve any additional inputs unmodified by this layer.
         for key in inputs.keys() - result.keys():
             result[key] = inputs[key]
->>>>>>> 2c737040
         return result
 
     def _batch_augment(self, inputs):
